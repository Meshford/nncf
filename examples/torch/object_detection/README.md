--- conflicted
+++ resolved
@@ -38,14 +38,9 @@
   --disable-compression 
   ```
 - Run the following command to start compression with fine-tuning on GPUs:
-<<<<<<< HEAD
 `python main.py -m train --config configs/ssd300_vgg_voc_int8.json --data <path_to_dataset> --log-dir=../../results/quantization/ssd300_int8 --weights=<path_to_checkpoint>`  
  It may take a few epochs to get the baseline accuracy results.
 - Use `--weights` flag with the path to a compatible PyTorch checkpoint in order to load all matching weights from the checkpoint into the model - useful if you need to start compression-aware training from a previously trained uncompressed (FP32) checkpoint instead of performing compression-aware training from scratch. This flag optional, but highly recommended to use.
-=======
-`python main.py -m train --config configs/ssd300_vgg_voc_int8.json --data <path_to_dataset> --log-dir=../../results/quantization/ssd300_int8`
-It may take a few epochs to get the baseline accuracy results.
->>>>>>> 4f2ecc9b
 - Use `--multiprocessing-distributed` flag to run in the distributed mode.
 - Use `--resume` flag with the path to a previously saved model to resume training.
 
